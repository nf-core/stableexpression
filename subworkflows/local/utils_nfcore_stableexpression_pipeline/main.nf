//
// Subworkflow with functionality specific to the nf-core/stableexpression pipeline
//

import org.yaml.snakeyaml.Yaml

/*
~~~~~~~~~~~~~~~~~~~~~~~~~~~~~~~~~~~~~~~~~~~~~~~~~~~~~~~~~~~~~~~~~~~~~~~~~~~~~~~~~~~~~~~~
    IMPORT FUNCTIONS / MODULES / SUBWORKFLOWS
~~~~~~~~~~~~~~~~~~~~~~~~~~~~~~~~~~~~~~~~~~~~~~~~~~~~~~~~~~~~~~~~~~~~~~~~~~~~~~~~~~~~~~~~
*/

include { UTILS_NFSCHEMA_PLUGIN     } from '../../nf-core/utils_nfschema_plugin'
include { paramsSummaryMap          } from 'plugin/nf-schema'
include { samplesheetToList         } from 'plugin/nf-schema'
include { completionEmail           } from '../../nf-core/utils_nfcore_pipeline'
include { completionSummary         } from '../../nf-core/utils_nfcore_pipeline'
include { imNotification            } from '../../nf-core/utils_nfcore_pipeline'
include { workflowVersionToYAML     } from '../../nf-core/utils_nfcore_pipeline'
include { UTILS_NFCORE_PIPELINE     } from '../../nf-core/utils_nfcore_pipeline'
include { UTILS_NEXTFLOW_PIPELINE   } from '../../nf-core/utils_nextflow_pipeline'

/*
~~~~~~~~~~~~~~~~~~~~~~~~~~~~~~~~~~~~~~~~~~~~~~~~~~~~~~~~~~~~~~~~~~~~~~~~~~~~~~~~~~~~~~~~
    SUBWORKFLOW TO INITIALISE PIPELINE
~~~~~~~~~~~~~~~~~~~~~~~~~~~~~~~~~~~~~~~~~~~~~~~~~~~~~~~~~~~~~~~~~~~~~~~~~~~~~~~~~~~~~~~~
*/

workflow PIPELINE_INITIALISATION {

    take:
    version           // boolean: Display version and exit
    validate_params   // boolean: Boolean whether to validate parameters against the schema at runtime
    monochrome_logs   // boolean: Do not use coloured log outputs
    nextflow_cli_args //   array: List of positional nextflow CLI args

    main:

    //
    // Print version and exit if required and dump pipeline parameters to JSON file
    //
    UTILS_NEXTFLOW_PIPELINE (
        version,
        true,
        params.outdir,
        workflow.profile.tokenize(',').intersect(['conda', 'mamba']).size() >= 1
    )

    //
    // Validate parameters and generate parameter summary to stdout
    //
    UTILS_NFSCHEMA_PLUGIN (
        workflow,
        validate_params,
        null
    )

    //
    // Check config provided to the pipeline
    //
    UTILS_NFCORE_PIPELINE (
        nextflow_cli_args
    )

    //
    // Custom validation for pipeline parameters
<<<<<<< HEAD
=======
    //
    validateInputParameters()

    //
    // Create channel from input file provided through params.input
>>>>>>> f59ae1c8
    //
    validateInputParameters( params )

    //
    // Create channel from datasets file provided through params.datasets
    //
    if (params.datasets) {
        ch_input_datasets = parseInputDatasets( params.datasets )
    } else {
        ch_input_datasets = [ raw: Channel.empty(), normalised: Channel.empty() ]
    }

    emit:
    raw_datasets = ch_input_datasets.raw
    normalised_datasets = ch_input_datasets.normalised

}

/*
~~~~~~~~~~~~~~~~~~~~~~~~~~~~~~~~~~~~~~~~~~~~~~~~~~~~~~~~~~~~~~~~~~~~~~~~~~~~~~~~~~~~~~~~
    SUBWORKFLOW FOR PIPELINE COMPLETION
~~~~~~~~~~~~~~~~~~~~~~~~~~~~~~~~~~~~~~~~~~~~~~~~~~~~~~~~~~~~~~~~~~~~~~~~~~~~~~~~~~~~~~~~
*/

workflow PIPELINE_COMPLETION {

    take:
    email           //  string: email address
    email_on_fail   //  string: email address sent on pipeline failure
    plaintext_email // boolean: Send plain-text email instead of HTML
    outdir          //    path: Path to output directory where results will be published
    monochrome_logs // boolean: Disable ANSI colour codes in log output
    hook_url        //  string: hook URL for notifications
    multiqc_report  //  string: Path to MultiQC report

    main:
    summary_params = paramsSummaryMap(workflow, parameters_schema: "nextflow_schema.json")
    def multiqc_reports = multiqc_report.toList()

    //
    // Completion email and summary
    //
    workflow.onComplete {
        if (email || email_on_fail) {
            completionEmail(
                summary_params,
                email,
                email_on_fail,
                plaintext_email,
                outdir,
                monochrome_logs,
                multiqc_reports.getVal(),
            )
        }

        completionSummary(monochrome_logs)
        if (hook_url) {
            imNotification(summary_params, hook_url)
        }
    }

    workflow.onError {
        log.error "Pipeline failed. Please refer to troubleshooting docs: https://nf-co.re/docs/usage/troubleshooting"
    }
}

/*
~~~~~~~~~~~~~~~~~~~~~~~~~~~~~~~~~~~~~~~~~~~~~~~~~~~~~~~~~~~~~~~~~~~~~~~~~~~~~~~~~~~~~~~~
    FUNCTIONS
~~~~~~~~~~~~~~~~~~~~~~~~~~~~~~~~~~~~~~~~~~~~~~~~~~~~~~~~~~~~~~~~~~~~~~~~~~~~~~~~~~~~~~~~
*/
//
// Check and validate pipeline parameters
//
<<<<<<< HEAD

def validateInputParameters(params) {
    if ( !params.species ) {
        error('You must provide a species name')
    }

    if (
        !params.datasets
        && !params.eatlas_accessions
        && !params.fetch_eatlas_accessions
        && !params.eatlas_keywords
        ) {
        error('You must provide at least either --datasets or --fetch_eatlas_accessions or --eatlas_accessions or --eatlas_keywords')
    }
}

//
// Parses files from input dataset and creates two subchannels raw and normalized
// with elements like [meta, count_file, normalised]
def parseInputDatasets(samplesheet) {
    return Channel.fromList( samplesheetToList(samplesheet, "assets/schema_datasets.json") )
            .map {
                item ->
                    def (count_file, design_file, normalised) = item
                    meta = [dataset: count_file.getBaseName(), design: design_file]
                    [meta, count_file, normalised]
            }
            .branch {
                item ->
                    normalised: item[2] == true
                        return [ item[0], item[1] ]
                    raw: item[2] == false
                        return [ item[0], item[1] ]
            }
}

=======
def validateInputParameters() {
    genomeExistsError()
}
>>>>>>> f59ae1c8

//
// Validate channels from input samplesheet
//
def validateInputSamplesheet(input) {
    def (metas, fastqs) = input[1..2]

    // Check that multiple runs of the same sample are of the same datatype i.e. single-end / paired-end
    def endedness_ok = metas.collect{ meta -> meta.single_end }.unique().size == 1
    if (!endedness_ok) {
        error("Please check input samplesheet -> Multiple runs of a sample must be of the same datatype i.e. single-end or paired-end: ${metas[0].id}")
    }

    return [ metas[0], fastqs ]
}


//
// Get attribute from genome config file e.g. fasta
//
def getGenomeAttribute(attribute) {
    if (params.genomes && params.genome && params.genomes.containsKey(params.genome)) {
        if (params.genomes[ params.genome ].containsKey(attribute)) {
            return params.genomes[ params.genome ][ attribute ]
        }
    }
    return null
}

//
// Exit pipeline if incorrect --genome key provided
//
def genomeExistsError() {
    if (params.genomes && params.genome && !params.genomes.containsKey(params.genome)) {
        def error_string = "~~~~~~~~~~~~~~~~~~~~~~~~~~~~~~~~~~~~~~~~~~~~~~~~~~~~~~~~~~~~~~~~~~~~~~~~~~~~~\n" +
            "  Genome '${params.genome}' not found in any config files provided to the pipeline.\n" +
            "  Currently, the available genome keys are:\n" +
            "  ${params.genomes.keySet().join(", ")}\n" +
            "~~~~~~~~~~~~~~~~~~~~~~~~~~~~~~~~~~~~~~~~~~~~~~~~~~~~~~~~~~~~~~~~~~~~~~~~~~~~~~~~~~~"
        error(error_string)
    }
}
//
// Generate methods description for MultiQC
//
def toolCitationText() {
    // TODO nf-core: Optionally add in-text citation tools to this list.
    // Can use ternary operators to dynamically construct based conditions, e.g. params["run_xyz"] ? "Tool (Foo et al. 2023)" : "",
    // Uncomment function in methodsDescriptionText to render in MultiQC report
    def citation_text = [
            "Tools used in the workflow included:",
            "FastQC (Andrews 2010),",
            "MultiQC (Ewels et al. 2016)",
            "."
        ].join(' ').trim()

    return citation_text
}

def toolBibliographyText() {
    // TODO nf-core: Optionally add bibliographic entries to this list.
    // Can use ternary operators to dynamically construct based conditions, e.g. params["run_xyz"] ? "<li>Author (2023) Pub name, Journal, DOI</li>" : "",
    // Uncomment function in methodsDescriptionText to render in MultiQC report
    def reference_text = [
            "<li>Andrews S, (2010) FastQC, URL: https://www.bioinformatics.babraham.ac.uk/projects/fastqc/).</li>",
            "<li>Ewels, P., Magnusson, M., Lundin, S., & Käller, M. (2016). MultiQC: summarize analysis results for multiple tools and samples in a single report. Bioinformatics , 32(19), 3047–3048. doi: /10.1093/bioinformatics/btw354</li>"
        ].join(' ').trim()

    return reference_text
}

def methodsDescriptionText(mqc_methods_yaml) {
    // Convert  to a named map so can be used as with familiar NXF ${workflow} variable syntax in the MultiQC YML file
    def meta = [:]
    meta.workflow = workflow.toMap()
    meta["manifest_map"] = workflow.manifest.toMap()

    // Pipeline DOI
    if (meta.manifest_map.doi) {
        // Using a loop to handle multiple DOIs
        // Removing `https://doi.org/` to handle pipelines using DOIs vs DOI resolvers
        // Removing ` ` since the manifest.doi is a string and not a proper list
        def temp_doi_ref = ""
        def manifest_doi = meta.manifest_map.doi.tokenize(",")
        manifest_doi.each { doi_ref ->
            temp_doi_ref += "(doi: <a href=\'https://doi.org/${doi_ref.replace("https://doi.org/", "").replace(" ", "")}\'>${doi_ref.replace("https://doi.org/", "").replace(" ", "")}</a>), "
        }
        meta["doi_text"] = temp_doi_ref.substring(0, temp_doi_ref.length() - 2)
    } else meta["doi_text"] = ""
    meta["nodoi_text"] = meta.manifest_map.doi ? "" : "<li>If available, make sure to update the text to include the Zenodo DOI of version of the pipeline used. </li>"

    // Tool references
    meta["tool_citations"] = ""
    meta["tool_bibliography"] = ""

    // TODO nf-core: Only uncomment below if logic in toolCitationText/toolBibliographyText has been filled!
    // meta["tool_citations"] = toolCitationText().replaceAll(", \\.", ".").replaceAll("\\. \\.", ".").replaceAll(", \\.", ".")
    // meta["tool_bibliography"] = toolBibliographyText()


    def methods_text = mqc_methods_yaml.text

    def engine =  new groovy.text.SimpleTemplateEngine()
    def description_html = engine.createTemplate(methods_text).make(meta)

    return description_html.toString()
}

//
// Get software versions for pipeline
// temporary replacements of the native processVersionsFromYAML
//
def customProcessVersionsFromYAML(yaml_file) {
    Yaml yaml = new Yaml()
    versions = yaml.load(yaml_file)
    return yaml.dumpAsMap(versions).trim()
}

//
// Get channel of software versions used in pipeline in YAML format
// temporary replacements of the native softwareVersionsToYAML
//
def customSoftwareVersionsToYAML(versions) {
    return Channel.of(workflowVersionToYAML())
            .concat(
                versions
                .unique()
                .map {
                    name, tool, version -> [ name.tokenize(':').last(), [ tool, version ] ]
                }
                .groupTuple()
                .map {
                    processName, toolInfo ->
                        def toolVersions = toolInfo.collect { tool, version -> "    ${tool}: ${version}" }.join('\n')
                        "${processName}:\n${toolVersions}\n"
                }
                .map { customProcessVersionsFromYAML(it) }
            )
}


<|MERGE_RESOLUTION|>--- conflicted
+++ resolved
@@ -64,14 +64,6 @@
 
     //
     // Custom validation for pipeline parameters
-<<<<<<< HEAD
-=======
-    //
-    validateInputParameters()
-
-    //
-    // Create channel from input file provided through params.input
->>>>>>> f59ae1c8
     //
     validateInputParameters( params )
 
@@ -146,7 +138,6 @@
 //
 // Check and validate pipeline parameters
 //
-<<<<<<< HEAD
 
 def validateInputParameters(params) {
     if ( !params.species ) {
@@ -183,11 +174,6 @@
             }
 }
 
-=======
-def validateInputParameters() {
-    genomeExistsError()
-}
->>>>>>> f59ae1c8
 
 //
 // Validate channels from input samplesheet
@@ -204,32 +190,6 @@
     return [ metas[0], fastqs ]
 }
 
-
-//
-// Get attribute from genome config file e.g. fasta
-//
-def getGenomeAttribute(attribute) {
-    if (params.genomes && params.genome && params.genomes.containsKey(params.genome)) {
-        if (params.genomes[ params.genome ].containsKey(attribute)) {
-            return params.genomes[ params.genome ][ attribute ]
-        }
-    }
-    return null
-}
-
-//
-// Exit pipeline if incorrect --genome key provided
-//
-def genomeExistsError() {
-    if (params.genomes && params.genome && !params.genomes.containsKey(params.genome)) {
-        def error_string = "~~~~~~~~~~~~~~~~~~~~~~~~~~~~~~~~~~~~~~~~~~~~~~~~~~~~~~~~~~~~~~~~~~~~~~~~~~~~~\n" +
-            "  Genome '${params.genome}' not found in any config files provided to the pipeline.\n" +
-            "  Currently, the available genome keys are:\n" +
-            "  ${params.genomes.keySet().join(", ")}\n" +
-            "~~~~~~~~~~~~~~~~~~~~~~~~~~~~~~~~~~~~~~~~~~~~~~~~~~~~~~~~~~~~~~~~~~~~~~~~~~~~~~~~~~~"
-        error(error_string)
-    }
-}
 //
 // Generate methods description for MultiQC
 //
@@ -239,7 +199,6 @@
     // Uncomment function in methodsDescriptionText to render in MultiQC report
     def citation_text = [
             "Tools used in the workflow included:",
-            "FastQC (Andrews 2010),",
             "MultiQC (Ewels et al. 2016)",
             "."
         ].join(' ').trim()
@@ -252,7 +211,6 @@
     // Can use ternary operators to dynamically construct based conditions, e.g. params["run_xyz"] ? "<li>Author (2023) Pub name, Journal, DOI</li>" : "",
     // Uncomment function in methodsDescriptionText to render in MultiQC report
     def reference_text = [
-            "<li>Andrews S, (2010) FastQC, URL: https://www.bioinformatics.babraham.ac.uk/projects/fastqc/).</li>",
             "<li>Ewels, P., Magnusson, M., Lundin, S., & Käller, M. (2016). MultiQC: summarize analysis results for multiple tools and samples in a single report. Bioinformatics , 32(19), 3047–3048. doi: /10.1093/bioinformatics/btw354</li>"
         ].join(' ').trim()
 
