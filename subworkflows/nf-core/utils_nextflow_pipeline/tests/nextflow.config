manifest {
    name            = 'nextflow_workflow'
    author          = """nf-core"""
    homePage        = 'https://127.0.0.1'
    description     = """Dummy pipeline"""
<<<<<<< HEAD
    nextflowVersion = '!>=24.04.1'
=======
    nextflowVersion = '!>=23.04.0'
>>>>>>> 735537cd
    version         = '9.9.9'
    doi             = 'https://doi.org/10.5281/zenodo.5070524'
}<|MERGE_RESOLUTION|>--- conflicted
+++ resolved
@@ -3,11 +3,7 @@
     author          = """nf-core"""
     homePage        = 'https://127.0.0.1'
     description     = """Dummy pipeline"""
-<<<<<<< HEAD
-    nextflowVersion = '!>=24.04.1'
-=======
     nextflowVersion = '!>=23.04.0'
->>>>>>> 735537cd
     version         = '9.9.9'
     doi             = 'https://doi.org/10.5281/zenodo.5070524'
 }