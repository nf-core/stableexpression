//
// Subworkflow with utility functions specific to the nf-core pipeline template
//

/*
~~~~~~~~~~~~~~~~~~~~~~~~~~~~~~~~~~~~~~~~~~~~~~~~~~~~~~~~~~~~~~~~~~~~~~~~~~~~~~~~~~~~~~~~
    SUBWORKFLOW DEFINITION
~~~~~~~~~~~~~~~~~~~~~~~~~~~~~~~~~~~~~~~~~~~~~~~~~~~~~~~~~~~~~~~~~~~~~~~~~~~~~~~~~~~~~~~~
*/

workflow UTILS_NFCORE_PIPELINE {
    take:
    nextflow_cli_args

    main:
    valid_config = checkConfigProvided()
    checkProfileProvided(nextflow_cli_args)

    emit:
    valid_config
}

/*
~~~~~~~~~~~~~~~~~~~~~~~~~~~~~~~~~~~~~~~~~~~~~~~~~~~~~~~~~~~~~~~~~~~~~~~~~~~~~~~~~~~~~~~~
    FUNCTIONS
~~~~~~~~~~~~~~~~~~~~~~~~~~~~~~~~~~~~~~~~~~~~~~~~~~~~~~~~~~~~~~~~~~~~~~~~~~~~~~~~~~~~~~~~
*/

//
//  Warn if a -profile or Nextflow config has not been provided to run the pipeline
//
def checkConfigProvided() {
    def valid_config = true as Boolean
    if (workflow.profile == 'standard' && workflow.configFiles.size() <= 1) {
        log.warn(
            "[${workflow.manifest.name}] You are attempting to run the pipeline without any custom configuration!\n\n" + "This will be dependent on your local compute environment but can be achieved via one or more of the following:\n" + "   (1) Using an existing pipeline profile e.g. `-profile docker` or `-profile singularity`\n" + "   (2) Using an existing nf-core/configs for your Institution e.g. `-profile crick` or `-profile uppmax`\n" + "   (3) Using your own local custom config e.g. `-c /path/to/your/custom.config`\n\n" + "Please refer to the quick start section and usage docs for the pipeline.\n "
        )
        valid_config = false
    }
    return valid_config
}

//
// Exit pipeline if --profile contains spaces
//
def checkProfileProvided(nextflow_cli_args) {
    if (workflow.profile.endsWith(',')) {
        error(
            "The `-profile` option cannot end with a trailing comma, please remove it and re-run the pipeline!\n" + "HINT: A common mistake is to provide multiple values separated by spaces e.g. `-profile test, docker`.\n"
        )
    }
    if (nextflow_cli_args[0]) {
        log.warn(
            "nf-core pipelines do not accept positional arguments. The positional argument `${nextflow_cli_args[0]}` has been detected.\n" + "HINT: A common mistake is to provide multiple values separated by spaces e.g. `-profile test, docker`.\n"
        )
    }
}

//
<<<<<<< HEAD
=======
// Citation string for pipeline
//
def workflowCitation() {
    def temp_doi_ref = ""
    def manifest_doi = workflow.manifest.doi.tokenize(",")
    // Handling multiple DOIs
    // Removing `https://doi.org/` to handle pipelines using DOIs vs DOI resolvers
    // Removing ` ` since the manifest.doi is a string and not a proper list
    manifest_doi.each { doi_ref ->
        temp_doi_ref += "  https://doi.org/${doi_ref.replace('https://doi.org/', '').replace(' ', '')}\n"
    }
    return "If you use ${workflow.manifest.name} for your analysis please cite:\n\n" + "* The pipeline\n" + temp_doi_ref + "\n" + "* The nf-core framework\n" + "  https://doi.org/10.1038/s41587-020-0439-x\n\n" + "* Software dependencies\n" + "  https://github.com/${workflow.manifest.name}/blob/master/CITATIONS.md"
}

//
>>>>>>> 735537cd
// Generate workflow version string
//
def getWorkflowVersion() {
    def version_string = "" as String
    if (workflow.manifest.version) {
        def prefix_v = workflow.manifest.version[0] != 'v' ? 'v' : ''
        version_string += "${prefix_v}${workflow.manifest.version}"
    }

    if (workflow.commitId) {
        def git_shortsha = workflow.commitId.substring(0, 7)
        version_string += "-g${git_shortsha}"
    }

    return version_string
}

//
// Get software versions for pipeline
//
def processVersionsFromYAML(yaml_file) {
    def yaml = new org.yaml.snakeyaml.Yaml()
    def versions = yaml.load(yaml_file).collectEntries { k, v -> [k.tokenize(':')[-1], v] }
    return yaml.dumpAsMap(versions).trim()
}

//
// Get workflow version for pipeline
//
def workflowVersionToYAML() {
    return """
    Workflow:
        ${workflow.manifest.name}: ${getWorkflowVersion()}
        Nextflow: ${workflow.nextflow.version}
    """.stripIndent().trim()
}

//
// Get channel of software versions used in pipeline in YAML format
//
def softwareVersionsToYAML(ch_versions) {
    return ch_versions.unique().map { version -> processVersionsFromYAML(version) }.unique().mix(Channel.of(workflowVersionToYAML()))
}

//
// Get workflow summary for MultiQC
//
def paramsSummaryMultiqc(summary_params) {
    def summary_section = ''
    summary_params
        .keySet()
        .each { group ->
            def group_params = summary_params.get(group)
            // This gets the parameters of that particular group
            if (group_params) {
                summary_section += "    <p style=\"font-size:110%\"><b>${group}</b></p>\n"
                summary_section += "    <dl class=\"dl-horizontal\">\n"
                group_params
                    .keySet()
                    .sort()
                    .each { param ->
                        summary_section += "        <dt>${param}</dt><dd><samp>${group_params.get(param) ?: '<span style=\"color:#999999;\">N/A</a>'}</samp></dd>\n"
                    }
                summary_section += "    </dl>\n"
            }
        }

    def yaml_file_text = "id: '${workflow.manifest.name.replace('/', '-')}-summary'\n" as String
    yaml_file_text     += "description: ' - this information is collected when the pipeline is started.'\n"
    yaml_file_text     += "section_name: '${workflow.manifest.name} Workflow Summary'\n"
    yaml_file_text     += "section_href: 'https://github.com/${workflow.manifest.name}'\n"
    yaml_file_text     += "plot_type: 'html'\n"
    yaml_file_text     += "data: |\n"
    yaml_file_text     += "${summary_section}"

    return yaml_file_text
}

//
<<<<<<< HEAD
=======
// nf-core logo
//
def nfCoreLogo(monochrome_logs=true) {
    def colors = logColours(monochrome_logs) as Map
    String.format(
        """\n
        ${dashedLine(monochrome_logs)}
                                                ${colors.green},--.${colors.black}/${colors.green},-.${colors.reset}
        ${colors.blue}        ___     __   __   __   ___     ${colors.green}/,-._.--~\'${colors.reset}
        ${colors.blue}  |\\ | |__  __ /  ` /  \\ |__) |__         ${colors.yellow}}  {${colors.reset}
        ${colors.blue}  | \\| |       \\__, \\__/ |  \\ |___     ${colors.green}\\`-._,-`-,${colors.reset}
                                                ${colors.green}`._,._,\'${colors.reset}
        ${colors.purple}  ${workflow.manifest.name} ${getWorkflowVersion()}${colors.reset}
        ${dashedLine(monochrome_logs)}
        """.stripIndent()
    )
}

//
// Return dashed line
//
def dashedLine(monochrome_logs=true) {
    def colors = logColours(monochrome_logs) as Map
    return "-${colors.dim}----------------------------------------------------${colors.reset}-"
}

//
>>>>>>> 735537cd
// ANSII colours used for terminal logging
//
def logColours(monochrome_logs=true) {
    def colorcodes = [:] as Map

    // Reset / Meta
    colorcodes['reset']      = monochrome_logs ? '' : "\033[0m"
    colorcodes['bold']       = monochrome_logs ? '' : "\033[1m"
    colorcodes['dim']        = monochrome_logs ? '' : "\033[2m"
    colorcodes['underlined'] = monochrome_logs ? '' : "\033[4m"
    colorcodes['blink']      = monochrome_logs ? '' : "\033[5m"
    colorcodes['reverse']    = monochrome_logs ? '' : "\033[7m"
    colorcodes['hidden']     = monochrome_logs ? '' : "\033[8m"

    // Regular Colors
    colorcodes['black']  = monochrome_logs ? '' : "\033[0;30m"
    colorcodes['red']    = monochrome_logs ? '' : "\033[0;31m"
    colorcodes['green']  = monochrome_logs ? '' : "\033[0;32m"
    colorcodes['yellow'] = monochrome_logs ? '' : "\033[0;33m"
    colorcodes['blue']   = monochrome_logs ? '' : "\033[0;34m"
    colorcodes['purple'] = monochrome_logs ? '' : "\033[0;35m"
    colorcodes['cyan']   = monochrome_logs ? '' : "\033[0;36m"
    colorcodes['white']  = monochrome_logs ? '' : "\033[0;37m"

    // Bold
    colorcodes['bblack']  = monochrome_logs ? '' : "\033[1;30m"
    colorcodes['bred']    = monochrome_logs ? '' : "\033[1;31m"
    colorcodes['bgreen']  = monochrome_logs ? '' : "\033[1;32m"
    colorcodes['byellow'] = monochrome_logs ? '' : "\033[1;33m"
    colorcodes['bblue']   = monochrome_logs ? '' : "\033[1;34m"
    colorcodes['bpurple'] = monochrome_logs ? '' : "\033[1;35m"
    colorcodes['bcyan']   = monochrome_logs ? '' : "\033[1;36m"
    colorcodes['bwhite']  = monochrome_logs ? '' : "\033[1;37m"

    // Underline
    colorcodes['ublack']  = monochrome_logs ? '' : "\033[4;30m"
    colorcodes['ured']    = monochrome_logs ? '' : "\033[4;31m"
    colorcodes['ugreen']  = monochrome_logs ? '' : "\033[4;32m"
    colorcodes['uyellow'] = monochrome_logs ? '' : "\033[4;33m"
    colorcodes['ublue']   = monochrome_logs ? '' : "\033[4;34m"
    colorcodes['upurple'] = monochrome_logs ? '' : "\033[4;35m"
    colorcodes['ucyan']   = monochrome_logs ? '' : "\033[4;36m"
    colorcodes['uwhite']  = monochrome_logs ? '' : "\033[4;37m"

    // High Intensity
    colorcodes['iblack']  = monochrome_logs ? '' : "\033[0;90m"
    colorcodes['ired']    = monochrome_logs ? '' : "\033[0;91m"
    colorcodes['igreen']  = monochrome_logs ? '' : "\033[0;92m"
    colorcodes['iyellow'] = monochrome_logs ? '' : "\033[0;93m"
    colorcodes['iblue']   = monochrome_logs ? '' : "\033[0;94m"
    colorcodes['ipurple'] = monochrome_logs ? '' : "\033[0;95m"
    colorcodes['icyan']   = monochrome_logs ? '' : "\033[0;96m"
    colorcodes['iwhite']  = monochrome_logs ? '' : "\033[0;97m"

    // Bold High Intensity
    colorcodes['biblack']  = monochrome_logs ? '' : "\033[1;90m"
    colorcodes['bired']    = monochrome_logs ? '' : "\033[1;91m"
    colorcodes['bigreen']  = monochrome_logs ? '' : "\033[1;92m"
    colorcodes['biyellow'] = monochrome_logs ? '' : "\033[1;93m"
    colorcodes['biblue']   = monochrome_logs ? '' : "\033[1;94m"
    colorcodes['bipurple'] = monochrome_logs ? '' : "\033[1;95m"
    colorcodes['bicyan']   = monochrome_logs ? '' : "\033[1;96m"
    colorcodes['biwhite']  = monochrome_logs ? '' : "\033[1;97m"

    return colorcodes
}

<<<<<<< HEAD
// Return a single report from an object that may be a Path or List
//
def getSingleReport(multiqc_reports) {
    if (multiqc_reports instanceof Path) {
        return multiqc_reports
    } else if (multiqc_reports instanceof List) {
        if (multiqc_reports.size() == 0) {
            log.warn("[${workflow.manifest.name}] No reports found from process 'MULTIQC'")
            return null
        } else if (multiqc_reports.size() == 1) {
            return multiqc_reports.first()
        } else {
            log.warn("[${workflow.manifest.name}] Found multiple reports from process 'MULTIQC', will use only one")
            return multiqc_reports.first()
=======
//
// Attach the multiqc report to email
//
def attachMultiqcReport(multiqc_report) {
    def mqc_report = null
    try {
        if (workflow.success) {
            mqc_report = multiqc_report.getVal()
            if (mqc_report.getClass() == ArrayList && mqc_report.size() >= 1) {
                if (mqc_report.size() > 1) {
                    log.warn("[${workflow.manifest.name}] Found multiple reports from process 'MULTIQC', will use only one")
                }
                mqc_report = mqc_report[0]
            }
        }
    }
    catch (Exception all) {
        if (multiqc_report) {
            log.warn("[${workflow.manifest.name}] Could not attach MultiQC report to summary email")
>>>>>>> 735537cd
        }
    } else {
        return null
    }
}

//
// Construct and send completion email
//
def completionEmail(summary_params, email, email_on_fail, plaintext_email, outdir, monochrome_logs=true, multiqc_report=null) {

    // Set up the e-mail variables
    def subject = "[${workflow.manifest.name}] Successful: ${workflow.runName}"
    if (!workflow.success) {
        subject = "[${workflow.manifest.name}] FAILED: ${workflow.runName}"
    }

    def summary = [:]
    summary_params
        .keySet()
        .sort()
        .each { group ->
            summary << summary_params[group]
        }

    def misc_fields = [:]
    misc_fields['Date Started']              = workflow.start
    misc_fields['Date Completed']            = workflow.complete
    misc_fields['Pipeline script file path'] = workflow.scriptFile
    misc_fields['Pipeline script hash ID']   = workflow.scriptId
    if (workflow.repository) {
        misc_fields['Pipeline repository Git URL']    = workflow.repository
    }
    if (workflow.commitId) {
        misc_fields['Pipeline repository Git Commit'] = workflow.commitId
    }
    if (workflow.revision) {
        misc_fields['Pipeline Git branch/tag']        = workflow.revision
    }
    misc_fields['Nextflow Version']          = workflow.nextflow.version
    misc_fields['Nextflow Build']            = workflow.nextflow.build
    misc_fields['Nextflow Compile Timestamp'] = workflow.nextflow.timestamp

    def email_fields = [:]
    email_fields['version']      = getWorkflowVersion()
    email_fields['runName']      = workflow.runName
    email_fields['success']      = workflow.success
    email_fields['dateComplete'] = workflow.complete
    email_fields['duration']     = workflow.duration
    email_fields['exitStatus']   = workflow.exitStatus
    email_fields['errorMessage'] = (workflow.errorMessage ?: 'None')
    email_fields['errorReport']  = (workflow.errorReport ?: 'None')
    email_fields['commandLine']  = workflow.commandLine
    email_fields['projectDir']   = workflow.projectDir
    email_fields['summary']      = summary << misc_fields

    // On success try attach the multiqc report
    def mqc_report = getSingleReport(multiqc_report)

    // Check if we are only sending emails on failure
    def email_address = email
    if (!email && email_on_fail && !workflow.success) {
        email_address = email_on_fail
    }

    // Render the TXT template
    def engine       = new groovy.text.GStringTemplateEngine()
    def tf           = new File("${workflow.projectDir}/assets/email_template.txt")
    def txt_template = engine.createTemplate(tf).make(email_fields)
    def email_txt    = txt_template.toString()

    // Render the HTML template
    def hf            = new File("${workflow.projectDir}/assets/email_template.html")
    def html_template = engine.createTemplate(hf).make(email_fields)
    def email_html    = html_template.toString()

    // Render the sendmail template
<<<<<<< HEAD
    def max_multiqc_email_size = (params.containsKey('max_multiqc_email_size') ? params.max_multiqc_email_size : 0) as MemoryUnit
=======
    def max_multiqc_email_size = (params.containsKey('max_multiqc_email_size') ? params.max_multiqc_email_size : 0) as nextflow.util.MemoryUnit
>>>>>>> 735537cd
    def smail_fields           = [email: email_address, subject: subject, email_txt: email_txt, email_html: email_html, projectDir: "${workflow.projectDir}", mqcFile: mqc_report, mqcMaxSize: max_multiqc_email_size.toBytes()]
    def sf                     = new File("${workflow.projectDir}/assets/sendmail_template.txt")
    def sendmail_template      = engine.createTemplate(sf).make(smail_fields)
    def sendmail_html          = sendmail_template.toString()

    // Send the HTML e-mail
    def colors = logColours(monochrome_logs) as Map
    if (email_address) {
        try {
            if (plaintext_email) {
<<<<<<< HEAD
                new org.codehaus.groovy.GroovyException('Send plaintext e-mail, not HTML')
            }
=======
new org.codehaus.groovy.GroovyException('Send plaintext e-mail, not HTML')            }
>>>>>>> 735537cd
            // Try to send HTML e-mail using sendmail
            def sendmail_tf = new File(workflow.launchDir.toString(), ".sendmail_tmp.html")
            sendmail_tf.withWriter { w -> w << sendmail_html }
            ['sendmail', '-t'].execute() << sendmail_html
            log.info("-${colors.purple}[${workflow.manifest.name}]${colors.green} Sent summary e-mail to ${email_address} (sendmail)-")
        }
<<<<<<< HEAD
        catch (Exception msg) {
            log.debug(msg.toString())
            log.debug("Trying with mail instead of sendmail")
=======
        catch (Exception all) {
>>>>>>> 735537cd
            // Catch failures and try with plaintext
            def mail_cmd = ['mail', '-s', subject, '--content-type=text/html', email_address]
            mail_cmd.execute() << email_html
            log.info("-${colors.purple}[${workflow.manifest.name}]${colors.green} Sent summary e-mail to ${email_address} (mail)-")
        }
    }

    // Write summary e-mail HTML to a file
    def output_hf = new File(workflow.launchDir.toString(), ".pipeline_report.html")
    output_hf.withWriter { w -> w << email_html }
    nextflow.extension.FilesEx.copyTo(output_hf.toPath(), "${outdir}/pipeline_info/pipeline_report.html")
    output_hf.delete()

    // Write summary e-mail TXT to a file
    def output_tf = new File(workflow.launchDir.toString(), ".pipeline_report.txt")
    output_tf.withWriter { w -> w << email_txt }
    nextflow.extension.FilesEx.copyTo(output_tf.toPath(), "${outdir}/pipeline_info/pipeline_report.txt")
    output_tf.delete()
}

//
// Print pipeline summary on completion
//
def completionSummary(monochrome_logs=true) {
    def colors = logColours(monochrome_logs) as Map
    if (workflow.success) {
        if (workflow.stats.ignoredCount == 0) {
            log.info("-${colors.purple}[${workflow.manifest.name}]${colors.green} Pipeline completed successfully${colors.reset}-")
<<<<<<< HEAD
        }
        else {
            log.info("-${colors.purple}[${workflow.manifest.name}]${colors.yellow} Pipeline completed successfully, but with errored process(es) ${colors.reset}-")
        }
=======
        }
        else {
            log.info("-${colors.purple}[${workflow.manifest.name}]${colors.yellow} Pipeline completed successfully, but with errored process(es) ${colors.reset}-")
        }
>>>>>>> 735537cd
    }
    else {
        log.info("-${colors.purple}[${workflow.manifest.name}]${colors.red} Pipeline completed with errors${colors.reset}-")
    }
}

//
// Construct and send a notification to a web server as JSON e.g. Microsoft Teams and Slack
//
def imNotification(summary_params, hook_url) {
    def summary = [:]
    summary_params
        .keySet()
        .sort()
        .each { group ->
            summary << summary_params[group]
        }

    def misc_fields = [:]
    misc_fields['start']          = workflow.start
    misc_fields['complete']       = workflow.complete
    misc_fields['scriptfile']     = workflow.scriptFile
    misc_fields['scriptid']       = workflow.scriptId
    if (workflow.repository) {
        misc_fields['repository'] = workflow.repository
    }
    if (workflow.commitId) {
        misc_fields['commitid']   = workflow.commitId
    }
    if (workflow.revision) {
        misc_fields['revision']   = workflow.revision
    }
    misc_fields['nxf_version']    = workflow.nextflow.version
    misc_fields['nxf_build']      = workflow.nextflow.build
    misc_fields['nxf_timestamp']  = workflow.nextflow.timestamp

    def msg_fields = [:]
    msg_fields['version']      = getWorkflowVersion()
    msg_fields['runName']      = workflow.runName
    msg_fields['success']      = workflow.success
    msg_fields['dateComplete'] = workflow.complete
    msg_fields['duration']     = workflow.duration
    msg_fields['exitStatus']   = workflow.exitStatus
    msg_fields['errorMessage'] = (workflow.errorMessage ?: 'None')
    msg_fields['errorReport']  = (workflow.errorReport ?: 'None')
    msg_fields['commandLine']  = workflow.commandLine.replaceFirst(/ +--hook_url +[^ ]+/, "")
    msg_fields['projectDir']   = workflow.projectDir
    msg_fields['summary']      = summary << misc_fields

    // Render the JSON template
    def engine       = new groovy.text.GStringTemplateEngine()
    // Different JSON depending on the service provider
    // Defaults to "Adaptive Cards" (https://adaptivecards.io), except Slack which has its own format
    def json_path     = hook_url.contains("hooks.slack.com") ? "slackreport.json" : "adaptivecard.json"
    def hf            = new File("${workflow.projectDir}/assets/${json_path}")
    def json_template = engine.createTemplate(hf).make(msg_fields)
    def json_message  = json_template.toString()

    // POST
    def post = new URL(hook_url).openConnection()
    post.setRequestMethod("POST")
    post.setDoOutput(true)
    post.setRequestProperty("Content-Type", "application/json")
    post.getOutputStream().write(json_message.getBytes("UTF-8"))
    def postRC = post.getResponseCode()
    if (!postRC.equals(200)) {
        log.warn(post.getErrorStream().getText())
    }
}<|MERGE_RESOLUTION|>--- conflicted
+++ resolved
@@ -57,8 +57,6 @@
 }
 
 //
-<<<<<<< HEAD
-=======
 // Citation string for pipeline
 //
 def workflowCitation() {
@@ -74,7 +72,6 @@
 }
 
 //
->>>>>>> 735537cd
 // Generate workflow version string
 //
 def getWorkflowVersion() {
@@ -154,8 +151,6 @@
 }
 
 //
-<<<<<<< HEAD
-=======
 // nf-core logo
 //
 def nfCoreLogo(monochrome_logs=true) {
@@ -183,7 +178,6 @@
 }
 
 //
->>>>>>> 735537cd
 // ANSII colours used for terminal logging
 //
 def logColours(monochrome_logs=true) {
@@ -251,24 +245,7 @@
     return colorcodes
 }
 
-<<<<<<< HEAD
 // Return a single report from an object that may be a Path or List
-//
-def getSingleReport(multiqc_reports) {
-    if (multiqc_reports instanceof Path) {
-        return multiqc_reports
-    } else if (multiqc_reports instanceof List) {
-        if (multiqc_reports.size() == 0) {
-            log.warn("[${workflow.manifest.name}] No reports found from process 'MULTIQC'")
-            return null
-        } else if (multiqc_reports.size() == 1) {
-            return multiqc_reports.first()
-        } else {
-            log.warn("[${workflow.manifest.name}] Found multiple reports from process 'MULTIQC', will use only one")
-            return multiqc_reports.first()
-=======
-//
-// Attach the multiqc report to email
 //
 def attachMultiqcReport(multiqc_report) {
     def mqc_report = null
@@ -286,11 +263,9 @@
     catch (Exception all) {
         if (multiqc_report) {
             log.warn("[${workflow.manifest.name}] Could not attach MultiQC report to summary email")
->>>>>>> 735537cd
-        }
-    } else {
-        return null
-    }
+        }
+    }
+    return mqc_report
 }
 
 //
@@ -364,11 +339,7 @@
     def email_html    = html_template.toString()
 
     // Render the sendmail template
-<<<<<<< HEAD
-    def max_multiqc_email_size = (params.containsKey('max_multiqc_email_size') ? params.max_multiqc_email_size : 0) as MemoryUnit
-=======
     def max_multiqc_email_size = (params.containsKey('max_multiqc_email_size') ? params.max_multiqc_email_size : 0) as nextflow.util.MemoryUnit
->>>>>>> 735537cd
     def smail_fields           = [email: email_address, subject: subject, email_txt: email_txt, email_html: email_html, projectDir: "${workflow.projectDir}", mqcFile: mqc_report, mqcMaxSize: max_multiqc_email_size.toBytes()]
     def sf                     = new File("${workflow.projectDir}/assets/sendmail_template.txt")
     def sendmail_template      = engine.createTemplate(sf).make(smail_fields)
@@ -379,25 +350,15 @@
     if (email_address) {
         try {
             if (plaintext_email) {
-<<<<<<< HEAD
                 new org.codehaus.groovy.GroovyException('Send plaintext e-mail, not HTML')
             }
-=======
-new org.codehaus.groovy.GroovyException('Send plaintext e-mail, not HTML')            }
->>>>>>> 735537cd
             // Try to send HTML e-mail using sendmail
             def sendmail_tf = new File(workflow.launchDir.toString(), ".sendmail_tmp.html")
             sendmail_tf.withWriter { w -> w << sendmail_html }
             ['sendmail', '-t'].execute() << sendmail_html
             log.info("-${colors.purple}[${workflow.manifest.name}]${colors.green} Sent summary e-mail to ${email_address} (sendmail)-")
         }
-<<<<<<< HEAD
-        catch (Exception msg) {
-            log.debug(msg.toString())
-            log.debug("Trying with mail instead of sendmail")
-=======
         catch (Exception all) {
->>>>>>> 735537cd
             // Catch failures and try with plaintext
             def mail_cmd = ['mail', '-s', subject, '--content-type=text/html', email_address]
             mail_cmd.execute() << email_html
@@ -426,17 +387,10 @@
     if (workflow.success) {
         if (workflow.stats.ignoredCount == 0) {
             log.info("-${colors.purple}[${workflow.manifest.name}]${colors.green} Pipeline completed successfully${colors.reset}-")
-<<<<<<< HEAD
         }
         else {
             log.info("-${colors.purple}[${workflow.manifest.name}]${colors.yellow} Pipeline completed successfully, but with errored process(es) ${colors.reset}-")
         }
-=======
-        }
-        else {
-            log.info("-${colors.purple}[${workflow.manifest.name}]${colors.yellow} Pipeline completed successfully, but with errored process(es) ${colors.reset}-")
-        }
->>>>>>> 735537cd
     }
     else {
         log.info("-${colors.purple}[${workflow.manifest.name}]${colors.red} Pipeline completed with errors${colors.reset}-")
