/*
~~~~~~~~~~~~~~~~~~~~~~~~~~~~~~~~~~~~~~~~~~~~~~~~~~~~~~~~~~~~~~~~~~~~~~~~~~~~~~~~~~~~~~~~
    nf-core/stableexpression Nextflow config file
~~~~~~~~~~~~~~~~~~~~~~~~~~~~~~~~~~~~~~~~~~~~~~~~~~~~~~~~~~~~~~~~~~~~~~~~~~~~~~~~~~~~~~~~
    Default config options for all compute environments
----------------------------------------------------------------------------------------
*/

trace {
    enabled = true
    file = "trace.txt"
}

timeline {
    enabled = true
    file = "timeline.html"
}


// Global default params, used in configs
params {

    // Mandatory inputs
    outdir                       = null
    species                      = null

<<<<<<< HEAD
    // Local datasets
    datasets                     = null
=======
    // References
    genome                     = null
    igenomes_base              = 's3://ngi-igenomes/igenomes/'
    igenomes_ignore            = false
>>>>>>> f59ae1c8

    // statistics
    normalisation_method         = 'deseq2'
    gene_variation_method        = 'pairwise_gene_variation'
    skip_gene_variation_calc     = false

    // ID mapping
    gene_metadata                = null
    gene_id_mapping              = null
    skip_gprofiler               = false

    // Expression atlas
    fetch_eatlas_accessions      = false
    eatlas_keywords              = ""
    eatlas_accessions            = ""

    // Boilerplate options
    publish_dir_mode             = 'copy'
    email                        = null
    email_on_fail                = null
    plaintext_email              = false
    monochrome_logs              = false
    hook_url                     = null
    help                         = false
    help_full                    = false
    show_hidden                  = false
    version                      = false

    // Test data
    pipelines_testdata_base_path = 'https://raw.githubusercontent.com/nf-core/test-datasets/'
    trace_report_suffix          = new java.util.Date().format( 'yyyy-MM-dd_HH-mm-ss')// Config options
    config_profile_name        = null
    config_profile_description = null

    custom_config_version      = 'master'
    custom_config_base         = "https://raw.githubusercontent.com/nf-core/configs/${params.custom_config_version}"
    config_profile_contact     = null
    config_profile_url         = null

    // Schema validation default options
    validate_params            = true

    // MultiQC options
    multiqc_config             = null
    multiqc_title              = null
    multiqc_logo               = null
    max_multiqc_email_size     = '25.MB'
    multiqc_methods_description = null
}

validation {
    // logs
    monochromeLogs               = false
    help.enabled                 = true
}

// Load base.config by default for all pipelines
includeConfig 'conf/base.config'

profiles {
    debug {
        dumpHashes              = true
        process.beforeScript    = 'echo $HOSTNAME'
        cleanup                 = false
        nextflow.enable.configProcessNamesValidation = true
    }
    conda {
        conda.enabled           = true
        docker.enabled          = false
        singularity.enabled     = false
        podman.enabled          = false
        shifter.enabled         = false
        charliecloud.enabled    = false
        conda.channels          = ['conda-forge', 'bioconda']
        apptainer.enabled       = false
    }
    mamba {
        conda.enabled           = true
        conda.useMamba          = true
        docker.enabled          = false
        singularity.enabled     = false
        podman.enabled          = false
        shifter.enabled         = false
        charliecloud.enabled    = false
        apptainer.enabled       = false
    }
    docker {
        docker.enabled          = true
        conda.enabled           = false
        singularity.enabled     = false
        podman.enabled          = false
        shifter.enabled         = false
        charliecloud.enabled    = false
        apptainer.enabled       = false
        docker.runOptions       = '-u $(id -u):$(id -g)'
    }
    arm {
        docker.runOptions       = '-u $(id -u):$(id -g) --platform=linux/amd64'
    }
    singularity {
        singularity.enabled     = true
        singularity.autoMounts  = true
        conda.enabled           = false
        docker.enabled          = false
        podman.enabled          = false
        shifter.enabled         = false
        charliecloud.enabled    = false
        apptainer.enabled       = false
    }
    podman {
        podman.enabled          = true
        conda.enabled           = false
        docker.enabled          = false
        singularity.enabled     = false
        shifter.enabled         = false
        charliecloud.enabled    = false
        apptainer.enabled       = false
    }
    shifter {
        shifter.enabled         = true
        conda.enabled           = false
        docker.enabled          = false
        singularity.enabled     = false
        podman.enabled          = false
        charliecloud.enabled    = false
        apptainer.enabled       = false
    }
    charliecloud {
        charliecloud.enabled    = true
        conda.enabled           = false
        docker.enabled          = false
        singularity.enabled     = false
        podman.enabled          = false
        shifter.enabled         = false
        apptainer.enabled       = false
    }
    apptainer {
        apptainer.enabled       = true
        apptainer.autoMounts    = true
        conda.enabled           = false
        docker.enabled          = false
        singularity.enabled     = false
        podman.enabled          = false
        shifter.enabled         = false
        charliecloud.enabled    = false
    }
    wave {
        apptainer.ociAutoPull   = true
        singularity.ociAutoPull = true
        wave.enabled            = true
        wave.freeze             = true
        wave.strategy           = 'conda,container'
    }
    gitpod {
        executor.name           = 'local'
        executor.cpus           = 4
        executor.memory         = 8.GB
        process {
            resourceLimits = [
                memory: 8.GB,
                cpus  : 4,
                time  : 1.h
            ]
        }
    }
    test                           { includeConfig 'conf/test.config' }
    test_full                      { includeConfig 'conf/test_full.config' }
    test_dataset                   { includeConfig 'conf/test_dataset.config' }
    test_dataset_custom_mapping    { includeConfig 'conf/test_dataset_custom_mapping.config' }
}

// Load nf-core custom profiles from different Institutions
includeConfig !System.getenv('NXF_OFFLINE') && params.custom_config_base ? "${params.custom_config_base}/nfcore_custom.config" : "/dev/null"

// Load nf-core/stableexpression custom profiles from different institutions.
// includeConfig !System.getenv('NXF_OFFLINE') && params.custom_config_base ? "${params.custom_config_base}/pipeline/stableexpression.config" : "/dev/null"

// Set default registry for Apptainer, Docker, Podman and Singularity independent of -profile
// Will not be used unless Apptainer / Docker / Podman / Singularity are enabled
// Set to your registry if you have a mirror of containers
apptainer.registry    = 'quay.io'
docker.registry       = 'quay.io'
podman.registry       = 'quay.io'
singularity.registry  = 'quay.io'
charliecloud.registry = 'quay.io'

// Load igenomes.config if required
includeConfig !params.igenomes_ignore ? 'conf/igenomes.config' : 'conf/igenomes_ignored.config'

// Export these variables to prevent local Python/R libraries from conflicting with those in the container
// The JULIA depot path has been adjusted to a fixed path `/usr/local/share/julia` that needs to be used for packages in the container.
// See https://apeltzer.github.io/post/03-julia-lang-nextflow/ for details on that. Once we have a common agreement on where to keep Julia packages, this is adjustable.

env {
    PYTHONNOUSERSITE = 1
    R_PROFILE_USER   = "/.Rprofile"
    R_ENVIRON_USER   = "/.Renviron"
    JULIA_DEPOT_PATH = "/usr/local/share/julia"
}

// Set bash options
process.shell = [
    "bash",
    "-C",         // No clobber - prevent output redirection from overwriting files.
    "-e",         // Exit if a tool returns a non-zero status/exit code
    "-u",         // Treat unset variables and parameters as an error
    "-o",         // Returns the status of the last command to exit..
    "pipefail"    //   ..with a non-zero status or zero if all successfully execute
]

// Disable process selector warnings by default. Use debug profile to enable warnings.
nextflow.enable.configProcessNamesValidation = false

timeline {
    enabled = true
    file    = "${params.outdir}/pipeline_info/execution_timeline_${params.trace_report_suffix}.html"
}
report {
    enabled = true
    file    = "${params.outdir}/pipeline_info/execution_report_${params.trace_report_suffix}.html"
}
trace {
    enabled = true
    file    = "${params.outdir}/pipeline_info/execution_trace_${params.trace_report_suffix}.txt"
}
dag {
    enabled = true
    file    = "${params.outdir}/pipeline_info/pipeline_dag_${params.trace_report_suffix}.html"
}

manifest {
    name            = 'nf-core/stableexpression'
<<<<<<< HEAD
    author          = """Olivier Coen"""
=======
    author          = """Olivier Coen""" // The author field is deprecated from Nextflow version 24.10.0, use contributors instead
    contributors    = [
        // TODO nf-core: Update the field with the details of the contributors to your pipeline. New with Nextflow version 24.10.0
        [
            name: 'Olivier Coen',
            affiliation: '',
            email: '',
            github: '',
            contribution: [], // List of contribution types ('author', 'maintainer' or 'contributor')
            orcid: ''
        ],
    ]
>>>>>>> f59ae1c8
    homePage        = 'https://github.com/nf-core/stableexpression'
    description     = """This pipeline is dedicated to finding the most stable genes across count datasets"""
    mainScript      = 'main.nf'
    defaultBranch   = 'master'
    nextflowVersion = '!>=24.04.2'
    version         = '1.0dev'
    doi             = ''
}

// Nextflow plugins
plugins {
    id 'nf-schema@2.3.0' // Validation of pipeline parameters and creation of an input channel from a sample sheet
}

validation {
    defaultIgnoreParams = ["genomes"]
    monochromeLogs = params.monochrome_logs
    help {
        enabled = true
        command = "nextflow run nf-core/stableexpression -profile <docker/singularity/.../institute> --input samplesheet.csv --outdir <OUTDIR>"
        fullParameter = "help_full"
        showHiddenParameter = "show_hidden"
        beforeText = """
-\033[2m----------------------------------------------------\033[0m-
                                        \033[0;32m,--.\033[0;30m/\033[0;32m,-.\033[0m
\033[0;34m        ___     __   __   __   ___     \033[0;32m/,-._.--~\'\033[0m
\033[0;34m  |\\ | |__  __ /  ` /  \\ |__) |__         \033[0;33m}  {\033[0m
\033[0;34m  | \\| |       \\__, \\__/ |  \\ |___     \033[0;32m\\`-._,-`-,\033[0m
                                        \033[0;32m`._,._,\'\033[0m
\033[0;35m  nf-core/stableexpression ${manifest.version}\033[0m
-\033[2m----------------------------------------------------\033[0m-
"""
        afterText = """${manifest.doi ? "\n* The pipeline\n" : ""}${manifest.doi.tokenize(",").collect { "    https://doi.org/${it.trim().replace('https://doi.org/','')}"}.join("\n")}${manifest.doi ? "\n" : ""}
* The nf-core framework
    https://doi.org/10.1038/s41587-020-0439-x

* Software dependencies
    https://github.com/nf-core/stableexpression/blob/master/CITATIONS.md
"""
    }
    summary {
        beforeText = validation.help.beforeText
        afterText = validation.help.afterText
    }
}

// Load modules.config for DSL2 module specific options
includeConfig 'conf/modules.config'<|MERGE_RESOLUTION|>--- conflicted
+++ resolved
@@ -21,18 +21,10 @@
 params {
 
     // Mandatory inputs
-    outdir                       = null
     species                      = null
 
-<<<<<<< HEAD
     // Local datasets
     datasets                     = null
-=======
-    // References
-    genome                     = null
-    igenomes_base              = 's3://ngi-igenomes/igenomes/'
-    igenomes_ignore            = false
->>>>>>> f59ae1c8
 
     // statistics
     normalisation_method         = 'deseq2'
@@ -49,7 +41,15 @@
     eatlas_keywords              = ""
     eatlas_accessions            = ""
 
+    // MultiQC options
+    multiqc_config             = null
+    multiqc_title              = null
+    multiqc_logo               = null
+    max_multiqc_email_size     = '25.MB'
+    multiqc_methods_description = null
+
     // Boilerplate options
+    outdir                       = null
     publish_dir_mode             = 'copy'
     email                        = null
     email_on_fail                = null
@@ -60,8 +60,6 @@
     help_full                    = false
     show_hidden                  = false
     version                      = false
-
-    // Test data
     pipelines_testdata_base_path = 'https://raw.githubusercontent.com/nf-core/test-datasets/'
     trace_report_suffix          = new java.util.Date().format( 'yyyy-MM-dd_HH-mm-ss')// Config options
     config_profile_name        = null
@@ -74,13 +72,6 @@
 
     // Schema validation default options
     validate_params            = true
-
-    // MultiQC options
-    multiqc_config             = null
-    multiqc_title              = null
-    multiqc_logo               = null
-    max_multiqc_email_size     = '25.MB'
-    multiqc_methods_description = null
 }
 
 validation {
@@ -219,9 +210,6 @@
 singularity.registry  = 'quay.io'
 charliecloud.registry = 'quay.io'
 
-// Load igenomes.config if required
-includeConfig !params.igenomes_ignore ? 'conf/igenomes.config' : 'conf/igenomes_ignored.config'
-
 // Export these variables to prevent local Python/R libraries from conflicting with those in the container
 // The JULIA depot path has been adjusted to a fixed path `/usr/local/share/julia` that needs to be used for packages in the container.
 // See https://apeltzer.github.io/post/03-julia-lang-nextflow/ for details on that. Once we have a common agreement on where to keep Julia packages, this is adjustable.
@@ -265,9 +253,6 @@
 
 manifest {
     name            = 'nf-core/stableexpression'
-<<<<<<< HEAD
-    author          = """Olivier Coen"""
-=======
     author          = """Olivier Coen""" // The author field is deprecated from Nextflow version 24.10.0, use contributors instead
     contributors    = [
         // TODO nf-core: Update the field with the details of the contributors to your pipeline. New with Nextflow version 24.10.0
@@ -275,16 +260,15 @@
             name: 'Olivier Coen',
             affiliation: '',
             email: '',
-            github: '',
-            contribution: [], // List of contribution types ('author', 'maintainer' or 'contributor')
+            github: 'OlivierCoen',
+            contribution: ['author', 'maintainer'], // List of contribution types ('author', 'maintainer' or 'contributor')
             orcid: ''
         ],
     ]
->>>>>>> f59ae1c8
     homePage        = 'https://github.com/nf-core/stableexpression'
     description     = """This pipeline is dedicated to finding the most stable genes across count datasets"""
     mainScript      = 'main.nf'
-    defaultBranch   = 'master'
+    defaultBranch   = 'dev'
     nextflowVersion = '!>=24.04.2'
     version         = '1.0dev'
     doi             = ''
