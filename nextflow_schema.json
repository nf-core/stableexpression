--- conflicted
+++ resolved
@@ -2,11 +2,7 @@
     "$schema": "https://json-schema.org/draft/2020-12/schema",
     "$id": "https://raw.githubusercontent.com/nf-core/stableexpression/master/nextflow_schema.json",
     "title": "nf-core/stableexpression pipeline parameters",
-<<<<<<< HEAD
     "description": "This pipeline is dedicated to finding the most stable genes across count datasets",
-=======
-    "description": "test",
->>>>>>> 735537cd
     "type": "object",
     "$defs": {
         "input_output_options": {
@@ -18,21 +14,10 @@
             "properties": {
                 "species": {
                     "type": "string",
-<<<<<<< HEAD
                     "description": "Species name.",
                     "fa_icon": "fas fa-hippo",
                     "pattern": "([a-zA-Z]+)[_ ]([a-zA-Z]+)",
                     "help_text": "e.g. `--species 'Arabidopsis thaliana'` or `--species 'homo_sapiens'`"
-=======
-                    "format": "file-path",
-                    "exists": true,
-                    "schema": "assets/schema_input.json",
-                    "mimetype": "text/csv",
-                    "pattern": "^\\S+\\.csv$",
-                    "description": "Path to comma-separated file containing information about the samples in the experiment.",
-                    "help_text": "You will need to create a design file with information about the samples in your experiment before running the pipeline. Use this parameter to specify its location. It has to be a comma-separated file with 3 columns, and a header row. See [usage docs](https://nf-co.re/stableexpression/usage#samplesheet-input).",
-                    "fa_icon": "fas fa-file-csv"
->>>>>>> 735537cd
                 },
                 "outdir": {
                     "type": "string",
@@ -88,7 +73,6 @@
                 }
             }
         },
-<<<<<<< HEAD
         "idmapping_options": {
             "title": "ID mapping options",
             "type": "object",
@@ -154,8 +138,6 @@
                 }
             }
         },
-=======
->>>>>>> 735537cd
         "institutional_config_options": {
             "title": "Institutional config options",
             "type": "object",
@@ -240,6 +222,14 @@
                     "fa_icon": "fas fa-remove-format",
                     "hidden": true
                 },
+                "max_multiqc_email_size": {
+                    "type": "string",
+                    "description": "File size limit when attaching MultiQC reports to summary emails.",
+                    "pattern": "^\\d+(\\.\\d+)?\\.?\\s*(K|M|G|T)?B$",
+                    "default": "25.MB",
+                    "fa_icon": "fas fa-file-upload",
+                    "hidden": true
+                },
                 "monochrome_logs": {
                     "type": "boolean",
                     "description": "Do not use coloured log outputs.",
@@ -256,26 +246,18 @@
                 "multiqc_config": {
                     "type": "string",
                     "format": "file-path",
-                    "exists": true,
-                    "mimetype": "text/plain",
                     "description": "Custom config file to supply to MultiQC.",
                     "fa_icon": "fas fa-cog",
                     "hidden": true
                 },
                 "multiqc_logo": {
                     "type": "string",
-                    "format": "file-path",
-                    "exists": true,
-                    "mimetype": "text/plain",
                     "description": "Custom logo file to supply to MultiQC. File name must also be set in the MultiQC config file",
                     "fa_icon": "fas fa-image",
                     "hidden": true
                 },
                 "multiqc_methods_description": {
                     "type": "string",
-                    "format": "file-path",
-                    "exists": true,
-                    "mimetype": "text/plain",
                     "description": "Custom MultiQC yaml file containing HTML including a methods description.",
                     "fa_icon": "fas fa-cog"
                 },
@@ -299,7 +281,6 @@
     "allOf": [
         {
             "$ref": "#/$defs/input_output_options"
-<<<<<<< HEAD
         },
         {
             "$ref": "#/$defs/expression_atlas_options"
@@ -309,10 +290,7 @@
         },
         {
             "$ref": "#/$defs/statistical_options"
-=======
->>>>>>> 735537cd
-        },
-
+        },
         {
             "$ref": "#/$defs/institutional_config_options"
         },
