{
    "name": "nf-core/stableexpression",
    "homePage": "https://github.com/nf-core/stableexpression",
    "repos": {
        "https://github.com/nf-core/modules.git": {
            "modules": {
                "nf-core": {
                    "fastqc": {
                        "branch": "master",
                        "git_sha": "08108058ea36a63f141c25c4e75f9f872a5b2296",
                        "installed_by": ["modules"]
                    },
                    "multiqc": {
                        "branch": "master",
<<<<<<< HEAD
                        "git_sha": "f80914f78fb7fa1c00b14cfeb29575ee12240d9c",
=======
                        "git_sha": "f0719ae309075ae4a291533883847c3f7c441dad",
>>>>>>> f59ae1c8
                        "installed_by": ["modules"]
                    }
                }
            },
            "subworkflows": {
                "nf-core": {
                    "utils_nextflow_pipeline": {
                        "branch": "master",
                        "git_sha": "c2b22d85f30a706a3073387f30380704fcae013b",
                        "installed_by": ["subworkflows"]
                    },
                    "utils_nfcore_pipeline": {
                        "branch": "master",
                        "git_sha": "51ae5406a030d4da1e49e4dab49756844fdd6c7a",
                        "installed_by": ["subworkflows"]
                    },
                    "utils_nfschema_plugin": {
                        "branch": "master",
                        "git_sha": "2fd2cd6d0e7b273747f32e465fdc6bcc3ae0814e",
                        "installed_by": ["subworkflows"]
                    }
                }
            }
        }
    }
}<|MERGE_RESOLUTION|>--- conflicted
+++ resolved
@@ -5,18 +5,9 @@
         "https://github.com/nf-core/modules.git": {
             "modules": {
                 "nf-core": {
-                    "fastqc": {
-                        "branch": "master",
-                        "git_sha": "08108058ea36a63f141c25c4e75f9f872a5b2296",
-                        "installed_by": ["modules"]
-                    },
                     "multiqc": {
                         "branch": "master",
-<<<<<<< HEAD
-                        "git_sha": "f80914f78fb7fa1c00b14cfeb29575ee12240d9c",
-=======
                         "git_sha": "f0719ae309075ae4a291533883847c3f7c441dad",
->>>>>>> f59ae1c8
                         "installed_by": ["modules"]
                     }
                 }
