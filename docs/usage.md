--- conflicted
+++ resolved
@@ -4,7 +4,7 @@
 
 > _Documentation of pipeline parameters is generated automatically from the pipeline schema and can no longer be found in markdown files._
 
-## Pathways
+## Introduction
 
 You can run this pipeline in multiple ways.
 
@@ -90,15 +90,11 @@
 Now run the pipeline with:
 
 ```bash
-<<<<<<< HEAD
 nextflow run nf-core/stableexpression \
    -profile <conda/docker/singularity/.../institute> \
    --species <SPECIES_NAME> \
    --datasets <PATH TO CSV FILE> \
    --outdir <OUTDIR>
-=======
-nextflow run nf-core/stableexpression --input ./samplesheet.csv --outdir ./results --genome GRCh37 -profile docker
->>>>>>> 735537cd
 ```
 
 ## Running the pipeline
@@ -144,14 +140,9 @@
 
 with:
 
-<<<<<<< HEAD
-```yaml
+```yaml title="params.yaml"
 species: 'Homo sapiens'
 datasets: './datasets.csv'
-=======
-```yaml title="params.yaml"
-input: './samplesheet.csv'
->>>>>>> 735537cd
 outdir: './results/'
 <...>
 ```
