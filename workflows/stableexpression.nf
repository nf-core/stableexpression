--- conflicted
+++ resolved
@@ -5,7 +5,6 @@
     IMPORT MODULES / SUBWORKFLOWS / FUNCTIONS
 ~~~~~~~~~~~~~~~~~~~~~~~~~~~~~~~~~~~~~~~~~~~~~~~~~~~~~~~~~~~~~~~~~~~~~~~~~~~~~~~~~~~~~~~~
 */
-<<<<<<< HEAD
 
 include { EXPRESSIONATLAS_FETCHDATA              } from '../subworkflows/local/expressionatlas_fetchdata/main'
 include { PAIRWISE_GENE_VARIATION                } from '../subworkflows/local/pairwise_gene_variation/main.nf'
@@ -23,14 +22,6 @@
 include { methodsDescriptionText                 } from '../subworkflows/local/utils_nfcore_stableexpression_pipeline'
 include { paramsSummaryMultiqc                   } from '../subworkflows/nf-core/utils_nfcore_pipeline'
 include { paramsSummaryMap                       } from 'plugin/nf-schema'
-=======
-include { FASTQC                 } from '../modules/nf-core/fastqc/main'
-include { MULTIQC                } from '../modules/nf-core/multiqc/main'
-include { paramsSummaryMap       } from 'plugin/nf-schema'
-include { paramsSummaryMultiqc   } from '../subworkflows/nf-core/utils_nfcore_pipeline'
-include { softwareVersionsToYAML } from '../subworkflows/nf-core/utils_nfcore_pipeline'
-include { methodsDescriptionText } from '../subworkflows/local/utils_nfcore_stableexpression_pipeline'
->>>>>>> f59ae1c8
 
 /*
 ~~~~~~~~~~~~~~~~~~~~~~~~~~~~~~~~~~~~~~~~~~~~~~~~~~~~~~~~~~~~~~~~~~~~~~~~~~~~~~~~~~~~~~~~
@@ -48,14 +39,6 @@
     main:
 
     ch_multiqc_files = Channel.empty()
-    //
-    // MODULE: Run FastQC
-    //
-    FASTQC (
-        ch_samplesheet
-    )
-    ch_multiqc_files = ch_multiqc_files.mix(FASTQC.out.zip.collect{it[1]})
-    ch_versions = ch_versions.mix(FASTQC.out.versions.first())
 
     ch_species = Channel.value( params.species.split(' ').join('_') )
 
@@ -180,11 +163,7 @@
     ch_collated_versions = customSoftwareVersionsToYAML( Channel.topic('versions') )
         .collectFile(
             storeDir: "${params.outdir}/pipeline_info",
-<<<<<<< HEAD
-            name: 'nf_core_stableexpression_software_mqc_versions.yml',
-=======
             name: 'nf_core_'  +  'stableexpression_software_'  + 'mqc_'  + 'versions.yml',
->>>>>>> f59ae1c8
             sort: true,
             newLine: true
         )
